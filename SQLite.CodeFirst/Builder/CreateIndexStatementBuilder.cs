--- conflicted
+++ resolved
@@ -55,15 +55,9 @@
             return new CreateIndexStatementCollection(createIndexStatments.Values);
         }
 
-<<<<<<< HEAD
-        private static string GetIndexName(EntityType entityType, EdmProperty property, IndexAttribute index)
-        {
-            return index.Name ?? string.Format("IX_{0}_{1}", entityType.GetTableName(), property.Name);
-=======
         private string GetIndexName(IndexAttribute index, EdmProperty property)
         {
             return index.Name ?? string.Format("IX_{0}_{1}", entitySet.ElementType.GetTableName(), property.Name);
->>>>>>> 88731481
         }
     }
 }